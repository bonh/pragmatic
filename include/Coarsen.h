--- conflicted
+++ resolved
@@ -52,7 +52,7 @@
 #include "ElementProperty.h"
 #include "Mesh.h"
 
-/*! \brief Performs mesh coarsening.
+/*! \brief Performs 2D mesh coarsening.
  *
  */
 
@@ -69,15 +69,9 @@
       if(n[0]<0)
         continue;
 
-      if(dim==2)
-        property = new ElementProperty<real_t>(_mesh->get_coords(n[0]),
-                                               _mesh->get_coords(n[1]),
-                                               _mesh->get_coords(n[2]));
-      else
-        property = new ElementProperty<real_t>(_mesh->get_coords(n[0]),
-                                               _mesh->get_coords(n[1]),
-                                               _mesh->get_coords(n[2]),
-                                               _mesh->get_coords(n[3]));
+      property = new ElementProperty<real_t>(_mesh->get_coords(n[0]),
+                                             _mesh->get_coords(n[1]),
+                                             _mesh->get_coords(n[2]));
 
       break;
     }
@@ -123,15 +117,7 @@
   /*! Perform coarsening.
    * See Figure 15; X Li et al, Comp Methods Appl Mech Engrg 194 (2005) 4915-4950
    */
-<<<<<<< HEAD
-  void coarsen(real_t L_low, real_t L_max){
-    coarsen(L_low, L_max, NULL);
-  }
-
-  void coarsen(real_t L_low, real_t L_max, std::vector<index_t> *collapsePairs){
-=======
   void coarsen(real_t L_low, real_t L_max, bool enable_sliver_deletion=false){
->>>>>>> 519da72b
     size_t NNodes = _mesh->get_number_nodes();
 
     _L_low = L_low;
@@ -182,18 +168,11 @@
         GlobalActiveSet_size[0] = 0;
       }
 
-      if(collapsePairs == NULL){
-        // Mark all vertices for evaluation.
-  #pragma omp for schedule(guided)
-        for(size_t i=0; i<NNodes; ++i){
-          dynamic_vertex[i] = coarsen_identify_kernel(i, L_low, L_max);
-        }
-      }else{
-        for(std::vector<index_t>::const_iterator it=collapsePairs->begin(); it!=collapsePairs->end(); it+=2){
-          dynamic_vertex[*it] = *(it+1);
-        }
-      }
-
+      // Mark all vertices for evaluation.
+#pragma omp for schedule(guided)
+      for(size_t i=0; i<NNodes; ++i){
+        dynamic_vertex[i] = coarsen_identify_kernel(i, L_low, L_max);
+      }
 
       // Variable for accessing GlobalActiveSet_size[rnd] and ind_set_size[rnd]
       int rnd = 2;
@@ -483,8 +462,6 @@
 
  private:
 
-  template<typename _real_t, int _dim> friend class Sliver;
-
   /*! Kernel for identifying what vertex (if any) rm_vertex should collapse onto.
    * See Figure 15; X Li et al, Comp Methods Appl Mech Engrg 194 (2005) 4915-4950
    * Returns the node ID that rm_vertex should collapse onto, negative if no operation is to be performed.
@@ -553,88 +530,51 @@
       target_vertex = short_edges.begin()->second;
       short_edges.erase(short_edges.begin());
 
+      // Assume the best.
+      reject_collapse=false;
+
       /* Check the properties of new elements. If the
          new properties are not acceptable then continue. */
 
-<<<<<<< HEAD
-      reject_collapse = reject_move(rm_vertex, target_vertex, L_max);
-=======
       // Check area/volume of new elements.
       long double total_old_av=0;
       long double total_new_av=0;
       bool better=true;
       for(typename std::set<index_t>::iterator ee=_mesh->NEList[rm_vertex].begin();ee!=_mesh->NEList[rm_vertex].end();++ee){
         const int *old_n=_mesh->get_element(*ee);
->>>>>>> 519da72b
-
-      // If this edge is ok to collapse then jump out.
-      if(!reject_collapse)
-        break;
-    }
-
-    // If we've checked all edges and none is collapsible then return.
-    if(reject_collapse)
-      return -2;
-
-    return target_vertex;
-  }
-
-  /*! Check the properties of the new elements that will be created if rm_vertex
-   * collapsed onto target_vertex. If the move is allowed, this function returns
-   * false, otherwise the move is rejected and the function returns true;
-   */
-  bool reject_move(index_t rm_vertex, index_t target_vertex, real_t L_max) const{
-    // Assume the best
-    bool reject = false;
-
-    // Check area/volume of new elements.
-    double total_old_av=0;
-    double total_new_av=0;
-    for(typename std::set<index_t>::iterator ee=_mesh->NEList[rm_vertex].begin();ee!=_mesh->NEList[rm_vertex].end();++ee){
-      const int *old_n=_mesh->get_element(*ee);
-
-      double old_av;
-      if(dim==2)
-        old_av = property->area(_mesh->get_coords(old_n[0]),
-                                _mesh->get_coords(old_n[1]),
-                                _mesh->get_coords(old_n[2]));
-      else
-        old_av = property->volume(_mesh->get_coords(old_n[0]),
+
+        double old_av;
+        if(dim==2)
+          old_av = property->area(_mesh->get_coords(old_n[0]),
                                   _mesh->get_coords(old_n[1]),
-                                  _mesh->get_coords(old_n[2]),
-                                  _mesh->get_coords(old_n[3]));
-
-      total_old_av+=old_av;
-
-      // Skip if this element would be deleted under the operation.
-      if(_mesh->NEList[target_vertex].find(*ee)!=_mesh->NEList[target_vertex].end())
-        continue;
-
-      // Create a copy of the proposed element
-      std::vector<int> n(nloc);
-      for(size_t i=0;i<nloc;i++){
-        int nid = old_n[i];
-        if(nid==rm_vertex)
-          n[i] = target_vertex;
+                                  _mesh->get_coords(old_n[2]));
         else
-          n[i] = nid;
-      }
-
-      // Check the area/volume of this new element.
-      double new_av;
-      if(dim==2)
-        new_av = property->area(_mesh->get_coords(n[0]),
-                                _mesh->get_coords(n[1]),
-                                _mesh->get_coords(n[2]));
-      else
-        new_av = property->volume(_mesh->get_coords(n[0]),
+          old_av = property->volume(_mesh->get_coords(old_n[0]),
+                                    _mesh->get_coords(old_n[1]),
+                                    _mesh->get_coords(old_n[2]),
+                                    _mesh->get_coords(old_n[3]));
+
+        total_old_av+=old_av;
+
+        // Skip if this element would be deleted under the operation.
+        if(_mesh->NEList[target_vertex].find(*ee)!=_mesh->NEList[target_vertex].end())
+          continue;
+
+        // Create a copy of the proposed element
+        std::vector<int> n(nloc);
+        for(size_t i=0;i<nloc;i++){
+          int nid = old_n[i];
+          if(nid==rm_vertex)
+            n[i] = target_vertex;
+          else
+            n[i] = nid;
+        }
+
+        // Check the area/volume of this new element.
+        double new_av;
+        if(dim==2)
+          new_av = property->area(_mesh->get_coords(n[0]),
                                   _mesh->get_coords(n[1]),
-<<<<<<< HEAD
-                                  _mesh->get_coords(n[2]),
-                                  _mesh->get_coords(n[3]));
-
-      total_new_av+=new_av;
-=======
                                   _mesh->get_coords(n[2]));
         else{
           new_av = property->volume(_mesh->get_coords(n[0]),
@@ -653,25 +593,14 @@
             better=false;
         }
         total_new_av+=new_av;
->>>>>>> 519da72b
-
-      // Reject inverted elements.
-      if(new_av<DBL_EPSILON){
-        reject=true;
-        break;
-      }
-    }
-
-<<<<<<< HEAD
-    if(fabs(total_new_av-total_old_av)>DBL_EPSILON)
-      reject=true;
-
-    // Check if any of the new edges are longer than L_max.
-    if(!reject){
-      for(typename std::vector<index_t>::const_iterator nn=_mesh->NNList[rm_vertex].begin();nn!=_mesh->NNList[rm_vertex].end();++nn){
-        if(target_vertex==*nn)
-          continue;
-=======
+
+        // Reject inverted elements.
+        if(new_av<DBL_EPSILON){
+          reject_collapse=true;
+          break;
+        }
+      }
+
       // Check we are not removing surface features.
       if(!reject_collapse && fabs(total_new_av-total_old_av)>DBL_EPSILON){
         reject_collapse=true;
@@ -683,18 +612,13 @@
         for(typename std::vector<index_t>::const_iterator nn=_mesh->NNList[rm_vertex].begin();nn!=_mesh->NNList[rm_vertex].end();++nn){
           if(target_vertex==*nn)
             continue;
->>>>>>> 519da72b
-
-        if(_mesh->calc_edge_length(target_vertex, *nn)>L_max){
-          reject=true;
-          break;
-        }
-      }
-<<<<<<< HEAD
-    }
-
-    return reject;
-=======
+
+          if(_mesh->calc_edge_length(target_vertex, *nn)>L_max){
+            reject_collapse=true;
+            break;
+          }
+        }
+      }
       */
       if(!better)
         reject_collapse=true;
@@ -712,8 +636,8 @@
       std::cerr<<"-";
 
     return target_vertex;
->>>>>>> 519da72b
   }
+
   /*! Kernel for performing coarsening.
    * See Figure 15; X Li et al, Comp Methods Appl Mech Engrg 194 (2005) 4915-4950
    */
