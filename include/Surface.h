--- conflicted
+++ resolved
@@ -366,56 +366,48 @@
     }
   }
 
-  void refine(std::vector< std::vector<index_t> > &refined_edges, const index_t *lnn2gnn){
+  void refine(std::vector< std::vector<index_t> > &refined_edges,
+      std::vector< std::vector<index_t> > &NNList, const index_t *lnn2gnn){
+    unsigned int nthreads;
+    
+#ifdef _OPENMP
+    nthreads = omp_get_max_threads();
+#else
+    nthreads=1;
+#endif
+
     // Given the refined edges, refine facets.
-    std::vector< std::vector<index_t> > private_SENList;
-    std::vector< std::vector<int> > private_boundary_ids;
-    std::vector< std::vector<int> > private_coplanar_ids;
-    std::vector< std::vector<real_t> > private_normals;
-    std::vector<unsigned int> threadIdx, splitCnt;
-    unsigned int nthreads;
+    std::vector< std::vector<index_t> > private_SENList(nthreads);
+    std::vector< std::vector<int> > private_boundary_ids(nthreads);
+    std::vector< std::vector<int> > private_coplanar_ids(nthreads);
+    std::vector< std::vector<real_t> > private_normals(nthreads);
+    std::vector<unsigned int> threadIdx(nthreads), splitCnt(nthreads);
+    
+    int lNSElements = get_number_facets();
     
 #pragma omp parallel
     {
-      nthreads = omp_get_num_threads();
-      
-#pragma omp master
-      {
-      	private_SENList.resize(nthreads);
-      	private_boundary_ids.resize(nthreads);
-      	private_coplanar_ids.resize(nthreads);
-      	private_normals.resize(nthreads);
-      	threadIdx.resize(nthreads);
-      	splitCnt.resize(nthreads);
-      }
-#pragma omp barrier
-    }
-    
-    int lNSElements = get_number_facets();
-    
-#pragma omp parallel
-    {
-      const unsigned int tid = omp_get_thread_num();
+      const int tid = omp_get_thread_num();
       splitCnt[tid] = 0;
-      
+
 #pragma omp for schedule(dynamic)
       for(int i=0;i<lNSElements;i++){
         // Check if this element has been erased - if so continue to next element.
         int *n=&(SENList[i*snloc]);
         if(n[0]<0)
           continue;
-        
+
         // Check if this edge has been refined.
-        index_t newVertex = _mesh->get_new_vertex(n[0], n[1], refined_edges, lnn2gnn);
-        
+        index_t newVertex = _mesh->get_new_vertex(n[0], n[1], refined_edges, NNList, lnn2gnn);
+
         // If it's not refined then just jump onto the next one.
         if(newVertex < 0)
           continue;
-        
+
         // Renumber existing facet and add the new one.
         index_t cache_n1 = n[1];
         n[1] = newVertex;
-        
+
         private_SENList[tid].push_back(newVertex);
         private_SENList[tid].push_back(cache_n1);
         
@@ -426,35 +418,14 @@
         
         splitCnt[tid]++;
       }
-    }
-    
-#pragma omp parallel
-    {
-      // Perform parallel prefix sum to find (for each OMP thread) the starting position
+    
+      // Perform prefix sum to find (for each OMP thread) the starting position
       // in SENList at which new elements should be appended.
-      const unsigned int tid = omp_get_thread_num();
-      threadIdx[tid] = splitCnt[tid];
-      
-#pragma omp barrier
-      
-      unsigned int blockSize = 1, tmp;
-      while(blockSize < threadIdx.size())
-        {
-          if((tid & blockSize) != 0)
-            tmp = threadIdx[tid - ((tid & (blockSize - 1)) + 1)];
-          else
-            tmp = 0;
-          
-#pragma omp barrier
-          
-          threadIdx[tid] += tmp;
-          
-#pragma omp barrier
-          
-          blockSize *= 2;
-        }
-      
-      threadIdx[tid] += get_number_facets() - splitCnt[tid];
+      threadIdx[tid] = 0;
+      for(int id=0; id<tid; ++id)
+        threadIdx[tid] += splitCnt[id];
+      
+      threadIdx[tid] += get_number_facets();
       
 #pragma omp barrier
       
@@ -476,10 +447,10 @@
       memcpy(&coplanar_ids[threadIdx[tid]], &private_coplanar_ids[tid][0], splitCnt[tid]*sizeof(int));
       memcpy(&normals[ndims*threadIdx[tid]], &private_normals[tid][0], ndims*splitCnt[tid]*sizeof(real_t));
     }
-    
+
     size_t NNodes = _mesh->get_number_nodes();
     size_t NSElements = get_number_facets();
-    
+      
     SNEList.clear();
     surface_nodes.resize(NNodes);
     std::fill(surface_nodes.begin(), surface_nodes.end(), false);
@@ -488,7 +459,7 @@
       const int *n=get_facet(i);
       if(n[0]<0)
         continue;
-      
+
       for(size_t j=0;j<snloc;j++){
         SNEList[n[j]].insert(i);
         surface_nodes[n[j]] = true;
@@ -1061,152 +1032,45 @@
     }
   }
 
-  void refine2D(std::vector< std::vector<index_t> > &refined_edges,
-      std::vector< std::vector<index_t> > &NNList, const index_t *lnn2gnn){
+  void refine(std::vector< std::vector<index_t> > &refined_edges, const index_t *lnn2gnn){
+    // Given the refined edges, refine facets.
+    std::vector< std::vector<index_t> > private_SENList;
+    std::vector< std::vector<int> > private_boundary_ids;
+    std::vector< std::vector<int> > private_coplanar_ids;
+    std::vector< std::vector<real_t> > private_normals;
+    std::vector<unsigned int> threadIdx, splitCnt;
     unsigned int nthreads;
-    
-#ifdef _OPENMP
-    nthreads = omp_get_max_threads();
-#else
-    nthreads=1;
-#endif
-
-    // Given the refined edges, refine facets.
-    std::vector< std::vector<index_t> > private_SENList(nthreads);
-    std::vector< std::vector<int> > private_boundary_ids(nthreads);
-    std::vector< std::vector<int> > private_coplanar_ids(nthreads);
-    std::vector< std::vector<real_t> > private_normals(nthreads);
-    std::vector<unsigned int> threadIdx(nthreads), splitCnt(nthreads);
-    
-    int lNSElements = get_number_facets();
     
 #pragma omp parallel
     {
-      const int tid = omp_get_thread_num();
+      nthreads = omp_get_num_threads();
+      
+#pragma omp master
+      {
+      	private_SENList.resize(nthreads);
+      	private_boundary_ids.resize(nthreads);
+      	private_coplanar_ids.resize(nthreads);
+      	private_normals.resize(nthreads);
+      	threadIdx.resize(nthreads);
+      	splitCnt.resize(nthreads);
+      }
+#pragma omp barrier
+    }
+    
+    int lNSElements = get_number_facets();
+    
+#pragma omp parallel
+    {
+      const unsigned int tid = omp_get_thread_num();
       splitCnt[tid] = 0;
-
+      
 #pragma omp for schedule(dynamic)
       for(int i=0;i<lNSElements;i++){
         // Check if this element has been erased - if so continue to next element.
         int *n=&(SENList[i*snloc]);
         if(n[0]<0)
           continue;
-
-        // Check if this edge has been refined.
-        index_t newVertex = _mesh->get_new_vertex(n[0], n[1], refined_edges, NNList, lnn2gnn);
-
-        // If it's not refined then just jump onto the next one.
-        if(newVertex < 0)
-          continue;
-
-        // Renumber existing facet and add the new one.
-        index_t cache_n1 = n[1];
-        n[1] = newVertex;
-
-        private_SENList[tid].push_back(newVertex);
-        private_SENList[tid].push_back(cache_n1);
-        
-        private_boundary_ids[tid].push_back(boundary_ids[i]);
-        private_coplanar_ids[tid].push_back(coplanar_ids[i]);
-        for(size_t j=0;j<ndims;j++)
-          private_normals[tid].push_back(normals[ndims*i+j]);
-        
-        splitCnt[tid]++;
-      }
-    
-      // Perform prefix sum to find (for each OMP thread) the starting position
-      // in SENList at which new elements should be appended.
-      threadIdx[tid] = 0;
-      for(int id=0; id<=tid; ++id)
-        threadIdx[tid] += splitCnt[id];
-      
-      threadIdx[tid] += get_number_facets() - splitCnt[tid];
-      
-#pragma omp barrier
-      
-      // Resize mesh containers
-#pragma omp master
-      {
-      	const int newSize = threadIdx[nthreads - 1] + splitCnt[nthreads - 1];
-        
-      	SENList.resize(snloc*newSize);
-        boundary_ids.resize(newSize);
-        coplanar_ids.resize(newSize);
-        normals.resize(ndims*newSize);
-      }
-#pragma omp barrier
-      
-      // Append new elements to the surface
-      memcpy(&SENList[snloc*threadIdx[tid]], &private_SENList[tid][0], snloc*splitCnt[tid]*sizeof(index_t));
-      memcpy(&boundary_ids[threadIdx[tid]], &private_boundary_ids[tid][0], splitCnt[tid]*sizeof(int));
-      memcpy(&coplanar_ids[threadIdx[tid]], &private_coplanar_ids[tid][0], splitCnt[tid]*sizeof(int));
-      memcpy(&normals[ndims*threadIdx[tid]], &private_normals[tid][0], ndims*splitCnt[tid]*sizeof(real_t));
-    }
-
-    size_t NNodes = _mesh->get_number_nodes();
-    size_t NSElements = get_number_facets();
-      
-    SNEList.clear();
-    surface_nodes.clear();
-    surface_nodes.resize(NNodes, false);
-
-    for(size_t i=0;i<NSElements;i++){
-      const int *n=get_facet(i);
-      if(n[0]<0)
-        continue;
-
-      for(size_t j=0;j<snloc;j++){
-        SNEList[n[j]].insert(i);
-        surface_nodes[n[j]] = true;
-      }
-    }
-  }
-  
-  void refine3D(std::vector< std::vector<index_t> > &refined_edges,
-      std::vector< std::vector<index_t> > &NNList, const index_t *lnn2gnn){
-    unsigned int nthreads;
-
-#ifdef _OPENMP
-    nthreads = omp_get_max_threads();
-#else
-    nthreads=1;
-#endif
-
-    // Given the refined edges, refine facets.
-    std::vector< std::vector<index_t> > private_SENList(nthreads);
-    std::vector< std::vector<int> > private_boundary_ids(nthreads);
-    std::vector< std::vector<int> > private_coplanar_ids(nthreads);
-    std::vector< std::vector<real_t> > private_normals(nthreads);
-    std::vector<unsigned int> threadIdx(nthreads), splitCnt(nthreads);
-
-    int lNSElements = get_number_facets();
-<<<<<<< HEAD
-    
-#pragma omp parallel
-    {
-      const unsigned int tid = omp_get_thread_num();
-      splitCnt[tid] = 0;
-      
-#pragma omp for schedule(dynamic)
-=======
-
-#pragma omp parallel
-    {
-      const int tid = omp_get_thread_num();
-      splitCnt[tid] = 0;
-
-#pragma omp for schedule(static,10)
->>>>>>> 82407cd7
-      for(int i=0;i<lNSElements;i++){
-        // Check if this element has been erased - if so continue to next element.
-        int *n=&(SENList[i*snloc]);
-        if(n[0]<0)
-          continue;
-<<<<<<< HEAD
           
-=======
-
->>>>>>> 82407cd7
         // Delete this facet if it's parent element has been deleted.
         bool erase_facet=true;
         for(size_t j=0;j<3;j++)
@@ -1219,38 +1083,23 @@
             n[j] = -1;
           continue;
         }
-<<<<<<< HEAD
           
-=======
-
->>>>>>> 82407cd7
         std::vector< Edge<index_t> > splitEdges;
         std::vector<index_t> newVertex;
         index_t vertexID;
         for(size_t j=0;j<3;j++)
           for(size_t k=j+1;k<3;k++){
-<<<<<<< HEAD
             vertexID = _mesh->get_new_vertex(n[j], n[k], refined_edges, lnn2gnn);
-=======
-            vertexID = _mesh->get_new_vertex(n[j], n[k], refined_edges, NNList, lnn2gnn);
->>>>>>> 82407cd7
             if(vertexID >= 0){
               splitEdges.push_back(Edge<index_t>(n[j], n[k]));
               newVertex.push_back(vertexID);
             }
           }
         int refine_cnt=splitEdges.size();
-<<<<<<< HEAD
           
         if(refine_cnt==0)
           continue;
           
-=======
-
-        if(refine_cnt==0)
-          continue;
-
->>>>>>> 82407cd7
         // Apply refinement templates.
         if(refine_cnt==1){
           // Find the opposite vertex
@@ -1261,45 +1110,25 @@
               break;
             }
           }
-<<<<<<< HEAD
             
-=======
-
->>>>>>> 82407cd7
           // Renumber existing facet and add the new one.
           n[0] = splitEdges[0].edge.first;
           n[1] = newVertex[0];
           n[2] = n0;
-<<<<<<< HEAD
             
           private_SENList[tid].push_back(newVertex[0]);
           private_SENList[tid].push_back(splitEdges[0].edge.second);
           private_SENList[tid].push_back(n0);
             
-=======
-
-          private_SENList[tid].push_back(newVertex[0]);
-          private_SENList[tid].push_back(splitEdges[0].edge.second);
-          private_SENList[tid].push_back(n0);
-
->>>>>>> 82407cd7
           private_boundary_ids[tid].push_back(boundary_ids[i]);
           private_coplanar_ids[tid].push_back(coplanar_ids[i]);
           for(size_t j=0;j<ndims;j++)
             private_normals[tid].push_back(normals[ndims*i+j]);
-<<<<<<< HEAD
             
           splitCnt[tid]++;
         }else{
           assert(refine_cnt==3);
             
-=======
-
-          splitCnt[tid]++;
-        }else{
-          assert(refine_cnt==3);
-
->>>>>>> 82407cd7
           index_t m[6];
           m[0] = n[0];
           m[1] = newVertex[0];
@@ -1329,11 +1158,7 @@
           private_boundary_ids[tid].push_back(boundary_ids[i]);
           private_coplanar_ids[tid].push_back(coplanar_ids[i]);
           for(size_t j=0;j<ndims;j++)
-<<<<<<< HEAD
             private_normals[tid].push_back(normals[ndims*i+j]);
-=======
-              private_normals[tid].push_back(normals[ndims*i+j]);
->>>>>>> 82407cd7
 
           private_SENList[tid].push_back(m[3]);
           private_SENList[tid].push_back(m[4]);
@@ -1342,69 +1167,81 @@
           private_boundary_ids[tid].push_back(boundary_ids[i]);
           private_coplanar_ids[tid].push_back(coplanar_ids[i]);
           for(size_t j=0;j<ndims;j++)
-<<<<<<< HEAD
             private_normals[tid].push_back(normals[ndims*i+j]);
-=======
-              private_normals[tid].push_back(normals[ndims*i+j]);
->>>>>>> 82407cd7
 
           splitCnt[tid] += 3;
         }
       }
-
-      // Perform prefix sum to find (for each OMP thread) the starting position
+    }
+    
+#pragma omp parallel
+    {
+      // Perform parallel prefix sum to find (for each OMP thread) the starting position
       // in SENList at which new elements should be appended.
-      threadIdx[tid] = 0;
-      for(int id=0; id<-tid; ++id)
-        threadIdx[tid] += splitCnt[id];
-
+      const unsigned int tid = omp_get_thread_num();
+      threadIdx[tid] = splitCnt[tid];
+      
+#pragma omp barrier
+      
+      unsigned int blockSize = 1, tmp;
+      while(blockSize < threadIdx.size())
+        {
+          if((tid & blockSize) != 0)
+            tmp = threadIdx[tid - ((tid & (blockSize - 1)) + 1)];
+          else
+            tmp = 0;
+          
+#pragma omp barrier
+          
+          threadIdx[tid] += tmp;
+          
+#pragma omp barrier
+          
+          blockSize *= 2;
+        }
+      
       threadIdx[tid] += get_number_facets() - splitCnt[tid];
-
+      
 #pragma omp barrier
-
+      
       // Resize mesh containers
 #pragma omp master
       {
-        const int newSize = threadIdx[nthreads - 1] + splitCnt[nthreads - 1];
-
-        SENList.resize(snloc*newSize);
+      	const int newSize = threadIdx[nthreads - 1] + splitCnt[nthreads - 1];
+        
+      	SENList.resize(snloc*newSize);
         boundary_ids.resize(newSize);
         coplanar_ids.resize(newSize);
         normals.resize(ndims*newSize);
       }
 #pragma omp barrier
-
+      
       // Append new elements to the surface
       memcpy(&SENList[snloc*threadIdx[tid]], &private_SENList[tid][0], snloc*splitCnt[tid]*sizeof(index_t));
       memcpy(&boundary_ids[threadIdx[tid]], &private_boundary_ids[tid][0], splitCnt[tid]*sizeof(int));
       memcpy(&coplanar_ids[threadIdx[tid]], &private_coplanar_ids[tid][0], splitCnt[tid]*sizeof(int));
       memcpy(&normals[ndims*threadIdx[tid]], &private_normals[tid][0], ndims*splitCnt[tid]*sizeof(real_t));
     }
-
+    
     size_t NNodes = _mesh->get_number_nodes();
     size_t NSElements = get_number_facets();
-
+    
     SNEList.clear();
-<<<<<<< HEAD
     surface_nodes.resize(NNodes);
     std::fill(surface_nodes.begin(), surface_nodes.end(), false);
-=======
-    surface_nodes.clear();
-    surface_nodes.resize(NNodes, false);
->>>>>>> 82407cd7
 
     for(size_t i=0;i<NSElements;i++){
       const int *n=get_facet(i);
       if(n[0]<0)
         continue;
-
+      
       for(size_t j=0;j<snloc;j++){
         SNEList[n[j]].insert(i);
         surface_nodes[n[j]] = true;
       }
     }
   }
-
+  
   int get_number_facets() const{
     return SENList.size()/snloc;
   }
