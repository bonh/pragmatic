language: cpp

compiler:
  - gcc
  - clang

before_install:
  - echo $CXX
  - if [ "$CXX" == "g++" ]; then sudo add-apt-repository -y ppa:ubuntu-toolchain-r/test; fi #gcc
  - if [ "$CXX" == "clang++" ]; then sudo add-apt-repository -y ppa:h-rayflood/llvm; fi #clang
  - sudo apt-get update -qq
install:
  # VTK
  - sudo apt-get install -y libvtk5-dev libvtk5.8
<<<<<<< HEAD
  # gcc:
  - if [ "$CXX" = "g++" ]; then sudo apt-get install -qq gcc-4.8 g++-4.8; fi
  - if [ "$CXX" = "g++" ]; then sudo update-alternatives --install /usr/bin/g++ g++ /usr/bin/g++-4.8 90; fi
  - if [ "$CXX" = "g++" ]; then export CXX="g++-4.8"; fi
  # clang:
  - if [ "$CXX" == "clang++" ]; then sudo apt-get install --allow-unauthenticated -qq clang-3.4; fi
  - if [ "$CXX" == "clang++" ]; then export CXXFLAGS=""; fi
  - if [ "$CXX" == "clang++" ]; then export CXX="clang++-3.4"; fi
  # OpenMP
=======
  - sudo apt-get install -qq gcc-4.9 g++-4.9
  - sudo update-alternatives --install /usr/bin/g++ g++ /usr/bin/g++-4.9 90
>>>>>>> 76669385
  - sudo apt-get install -y openmpi-bin libopenmpi-dev
  # ParMETIS
  - sudo apt-get install -y libparmetis-dev

env:
  - ENABLE_VTK=FALSE
  - ENABLE_VTK=TRUE
  - ENABLE_MPI=FALSE
  - ENABLE_MPI=TRUE
script:
  - mkdir build
  - cd build
  - cmake ..
  - make
  - cd tests/
  - make
  - make test ARGS="-v"
<|MERGE_RESOLUTION|>--- conflicted
+++ resolved
@@ -12,7 +12,6 @@
 install:
   # VTK
   - sudo apt-get install -y libvtk5-dev libvtk5.8
-<<<<<<< HEAD
   # gcc:
   - if [ "$CXX" = "g++" ]; then sudo apt-get install -qq gcc-4.8 g++-4.8; fi
   - if [ "$CXX" = "g++" ]; then sudo update-alternatives --install /usr/bin/g++ g++ /usr/bin/g++-4.8 90; fi
@@ -21,11 +20,7 @@
   - if [ "$CXX" == "clang++" ]; then sudo apt-get install --allow-unauthenticated -qq clang-3.4; fi
   - if [ "$CXX" == "clang++" ]; then export CXXFLAGS=""; fi
   - if [ "$CXX" == "clang++" ]; then export CXX="clang++-3.4"; fi
-  # OpenMP
-=======
-  - sudo apt-get install -qq gcc-4.9 g++-4.9
-  - sudo update-alternatives --install /usr/bin/g++ g++ /usr/bin/g++-4.9 90
->>>>>>> 76669385
+  # OpenMPI
   - sudo apt-get install -y openmpi-bin libopenmpi-dev
   # ParMETIS
   - sudo apt-get install -y libparmetis-dev
